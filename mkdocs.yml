--- conflicted
+++ resolved
@@ -85,11 +85,7 @@
 
 extra:
   powertools:
-<<<<<<< HEAD
     version: 2.0.0-SNAPSHOT
-=======
-    version: 1.16.1 # to update after each release (we do not want snapshot version here)
->>>>>>> 4fa74d1b
 
 repo_url: https://github.com/aws-powertools/powertools-lambda-java
 edit_uri: edit/main/docs
--- conflicted
+++ resolved
@@ -20,11 +20,7 @@
     <parent>
         <artifactId>powertools-parent</artifactId>
         <groupId>software.amazon.lambda</groupId>
-<<<<<<< HEAD
         <version>2.0.0-SNAPSHOT</version>
-=======
-        <version>1.19.0-SNAPSHOT</version>
->>>>>>> 76cd3630
     </parent>
 
     <artifactId>powertools-e2e-tests</artifactId>

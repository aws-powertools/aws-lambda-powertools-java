--- conflicted
+++ resolved
@@ -10,11 +10,7 @@
     <parent>
         <artifactId>powertools-parent</artifactId>
         <groupId>software.amazon.lambda</groupId>
-<<<<<<< HEAD
-        <version>2.0.0-beta</version>
-=======
-        <version>1.17.0-SNAPSHOT</version>
->>>>>>> cd8b00a7
+        <version>2.0.0-SNAPSHOT</version>
     </parent>
 
     <name>Powertools for AWS Lambda (Java) validation library</name>

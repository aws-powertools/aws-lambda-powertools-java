--- conflicted
+++ resolved
@@ -21,11 +21,7 @@
     <parent>
         <groupId>software.amazon.lambda</groupId>
         <artifactId>powertools-parent</artifactId>
-<<<<<<< HEAD
         <version>2.0.0-SNAPSHOT</version>
-=======
-        <version>1.19.0-SNAPSHOT</version>
->>>>>>> 76cd3630
     </parent>
 
     <artifactId>powertools-idempotency</artifactId>
@@ -90,6 +86,10 @@
             <artifactId>url-connection-client</artifactId>
             <version>${aws.sdk.version}</version>
         </dependency>
+        <dependency>
+            <groupId>org.aspectj</groupId>
+            <artifactId>aspectjrt</artifactId>
+        </dependency>
 
         <!-- Test dependencies -->
         <dependency>
@@ -110,11 +110,6 @@
         <dependency>
             <groupId>org.apache.commons</groupId>
             <artifactId>commons-lang3</artifactId>
-            <scope>test</scope>
-        </dependency>
-        <dependency>
-            <groupId>org.aspectj</groupId>
-            <artifactId>aspectjweaver</artifactId>
             <scope>test</scope>
         </dependency>
         <dependency>

name: Maintenance
description: Suggest an activity to help address tech debt, governance, and anything internal
title: "Maintenance: TITLE"
labels: ["internal", "triage"]
body:
  - type: markdown
    attributes:
      value: |
        Thank you for taking the time to help us improve operational excellence.

        *Future readers*: Please react with 👍 and your use case to help us understand customer demand.
  - type: textarea
    id: activity
    attributes:
      label: Summary
      description: Please provide an overview in one or two paragraphs
    validations:
      required: true
  - type: textarea
    id: importance
    attributes:
      label: Why is this needed?
      description: Please help us understand the value so we can prioritize it accordingly
    validations:
      required: true
  - type: dropdown
    id: area
    attributes:
      label: Which area does this relate to?
      multiple: true
      options:
        - Automation
        - Governance
        - Tests
        - Tracer
        - Logger
        - Metrics
        - Parameters
        - SQS Large Message Handling
        - SQS Batch Processing
        - Validation
        - Idempotency
        - Custom Resources
        - Serialization
        - Other
  - type: textarea
    id: suggestion
    attributes:
      label: Solution
      description: If available, please share what a good solution would look like
    validations:
      required: false
  - type: checkboxes
    id: acknowledgment
    attributes:
      label: Acknowledgment
      options:
<<<<<<< HEAD
        - label: This request meets [Lambda Powertools Tenets](https://docs.powertools.aws.dev/lambda-java/#tenets)
=======
        - label: This request meets [Powertools for AWS Lambda (Java) Tenets](https://awslabs.github.io/aws-lambda-powertools-java/#tenets)
>>>>>>> 01bc50ba
          required: true
        - label: Should this be considered in other Powertools for AWS Lambda (Java) languages? i.e. [Python](https://github.com/awslabs/aws-lambda-powertools-python/), [TypeScript](https://github.com/awslabs/aws-lambda-powertools-typescript/)
          required: false
  - type: markdown
    attributes:
      value: |
        ---

        **Disclaimer**: We value your time and bandwidth. As such, any pull requests created on non-triaged issues might not be successful.<|MERGE_RESOLUTION|>--- conflicted
+++ resolved
@@ -55,11 +55,7 @@
     attributes:
       label: Acknowledgment
       options:
-<<<<<<< HEAD
-        - label: This request meets [Lambda Powertools Tenets](https://docs.powertools.aws.dev/lambda-java/#tenets)
-=======
         - label: This request meets [Powertools for AWS Lambda (Java) Tenets](https://awslabs.github.io/aws-lambda-powertools-java/#tenets)
->>>>>>> 01bc50ba
           required: true
         - label: Should this be considered in other Powertools for AWS Lambda (Java) languages? i.e. [Python](https://github.com/awslabs/aws-lambda-powertools-python/), [TypeScript](https://github.com/awslabs/aws-lambda-powertools-typescript/)
           required: false

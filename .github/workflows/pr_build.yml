--- conflicted
+++ resolved
@@ -73,18 +73,12 @@
         run: mvn -B install --file pom.xml
       - name: Build Gradle Example - Java
         if: ${{ matrix.java == '8' }} # Gradle example can only be built on Java 8
-<<<<<<< HEAD
         working-directory: examples/powertools-examples-core/gradle
         run: ./gradlew build
-=======
-        run: |
-          cd examples/powertools-examples-core/gradle
-          ./gradlew build
       - name: Build Gradle Example - Kotlin
-        run: |
-          cd examples/powertools-examples-core/kotlin
-          ./gradlew build
->>>>>>> aed398bd
+        if: ${{ matrix.java == '8' }} # Gradle example can only be built on Java 8
+        working-directory: examples/powertools-examples-core/kotlin
+        run: ./gradlew build
       - name: Setup Terraform
         if: ${{ matrix.java == '11' }}
         uses: hashicorp/setup-terraform@633666f66e0061ca3b725c73b2ec20cd13a8fdd1 #v2.0.3

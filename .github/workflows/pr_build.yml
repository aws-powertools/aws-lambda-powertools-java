name: Build

on:
  pull_request:
    branches:
      - main
      - v2
    paths:
      - 'powertools-cloudformation/**'
      - 'powertools-core/**'
      - 'powertools-serialization/**'
      - 'powertools-logging/**'
      - 'powertools-sqs/**'
      - 'powertools-tracing/**'
      - 'powertools-validation/**'
      - 'powertools-idempotency/**'
      - 'powertools-parameters/**'
      - 'powertools-metrics/**'
      - 'powertools-test-suite/**'
      - 'powertools-e2e-tests/**'
      - 'examples/**'
      - 'pom.xml'
      - 'examples/pom.xml'
      - '.github/workflows/**'
  push:
    branches:
      - main
    paths:
      - 'powertools-cloudformation/**'
      - 'powertools-core/**'
      - 'powertools-serialization/**'
      - 'powertools-logging/**'
      - 'powertools-sqs/**'
      - 'powertools-tracing/**'
      - 'powertools-validation/**'
      - 'powertools-idempotency/**'
      - 'powertools-parameters/**'
      - 'powertools-metrics/**'
      - 'powertools-test-suite/**'
      - 'powertools-e2e-tests/**'
      - 'examples/**'
      - 'pom.xml'
      - 'examples/pom.xml'
      - '.github/workflows/**'
jobs:
  build-corretto:
    runs-on: ubuntu-latest
    strategy:
      max-parallel: 5
      matrix:
        java: [8, 11, 15, 16, 17, 18, 19, 20 ]
    name: Java ${{ matrix.java }}
    env:
      JAVA: ${{ matrix.java }}
      AWS_REGION: eu-west-1
    permissions:
      id-token: write # needed to interact with GitHub's OIDC Token endpoint.
      contents: read
    steps:
      - uses: actions/checkout@c85c95e3d7251135ab7dc9ce3241c5835cc595a9  # v3.5.3
      - name: Setup java
        uses: actions/setup-java@5ffc13f4174014e2d4d4572b3d74c3fa61aeb2c2 # v3.11.0
        with:
          distribution: 'corretto'
          java-version: ${{ matrix.java }}
          cache: 'maven'
      - name: Build with Maven
        run: mvn -B install --file pom.xml
      - name: Build Gradle Example - Java
        if: ${{ matrix.java == '8' }} # Gradle example can only be built on Java 8
        run: |
          cd examples/powertools-examples-core/gradle
          ./gradlew build
<<<<<<< HEAD
      - name: Build Gradle Example - Kotlin
        run: |
          cd examples/powertools-examples-core/kotlin
          ./gradlew build
=======
      - name: Setup Terraform
        if: ${{ matrix.java == '11' }}
        uses: hashicorp/setup-terraform@633666f66e0061ca3b725c73b2ec20cd13a8fdd1 #v2.0.3
      - name: Setup AWS credentials
        uses: aws-actions/configure-aws-credentials@5fd3084fc36e372ff1fff382a39b10d03659f355 # v2.2.0
        with:
          role-to-assume: ${{ secrets.AWS_ROLE_ARN_TO_ASSUME }}
          aws-region: ${{ env.AWS_REGION }}
      - name: Terraform validate
        if: ${{ matrix.java == '11' }}
        run: |
          terraform -version
          cd examples/powertools-examples-core/terraform
          terraform init -backend=false
          terraform validate
          terraform plan
      - name: Setup Terraform lint
        if: ${{ matrix.java == '11' }}
        uses: terraform-linters/setup-tflint@a5a1af8c6551fb10c53f1cd4ba62359f1973746f # v3.1.1
      - name: Terraform lint
        if: ${{ matrix.java == '11' }}
        run: |
          tflint --version
          cd examples/powertools-examples-core/terraform
          tflint --init
          tflint -f compact
>>>>>>> 34fc20eb
      - name: Upload coverage to Codecov
        uses: codecov/codecov-action@d9f34f8cd5cb3b3eb79b3e4b5dae3a16df499a70 # v3.1.1
        if: ${{ matrix.java == '11' }} # publish results once
        with:
          files: ./powertools-cloudformation/target/site/jacoco/jacoco.xml,./powertools-core/target/site/jacoco/jacoco.xml,./powertools-idempotency/target/site/jacoco/jacoco.xml,./powertools-logging/target/site/jacoco/jacoco.xml,./powertools-metrics/target/site/jacoco/jacoco.xml,./powertools-parameters/target/site/jacoco/jacoco.xml,./powertools-serialization/target/site/jacoco/jacoco.xml,./powertools-sqs/target/site/jacoco/jacoco.xml,./powertools-tracing/target/site/jacoco/jacoco.xml,./powertools-validation/target/site/jacoco/jacoco.xml
  savepr:
    runs-on: ubuntu-latest
    name: Save PR number if running on PR by dependabot
    if: github.actor == 'dependabot[bot]'
    steps:
      - name: Create Directory and save issue
        run: |
          mkdir -p ./pr
          echo ${{ github.event.number }}
          echo ${{ github.event.number }} > ./pr/NR
      - uses: actions/upload-artifact@0b7f8abb1508181956e8e162db84b466c27e18ce # v3.1.2
        name: Upload artifact
        with:
          name: pr
          path: pr/<|MERGE_RESOLUTION|>--- conflicted
+++ resolved
@@ -71,12 +71,10 @@
         run: |
           cd examples/powertools-examples-core/gradle
           ./gradlew build
-<<<<<<< HEAD
       - name: Build Gradle Example - Kotlin
         run: |
           cd examples/powertools-examples-core/kotlin
           ./gradlew build
-=======
       - name: Setup Terraform
         if: ${{ matrix.java == '11' }}
         uses: hashicorp/setup-terraform@633666f66e0061ca3b725c73b2ec20cd13a8fdd1 #v2.0.3
@@ -103,7 +101,6 @@
           cd examples/powertools-examples-core/terraform
           tflint --init
           tflint -f compact
->>>>>>> 34fc20eb
       - name: Upload coverage to Codecov
         uses: codecov/codecov-action@d9f34f8cd5cb3b3eb79b3e4b5dae3a16df499a70 # v3.1.1
         if: ${{ matrix.java == '11' }} # publish results once

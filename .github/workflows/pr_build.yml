--- conflicted
+++ resolved
@@ -17,8 +17,6 @@
       - 'powertools-metrics/**'
       - 'powertools-parameters/**'
       - 'powertools-serialization/**'
-      - 'powertools-sqs/**'               # not in v2
-      - 'powertools-test-suite/**'        # not in v2
       - 'powertools-tracing/**'
       - 'powertools-validation/**'
       - 'examples/**'
@@ -35,12 +33,10 @@
       - 'powertools-e2e-tests/**'
       - 'powertools-idempotency/**'
       - 'powertools-large-messages/**'
-      - 'powertools-logging/**'
       - 'powertools-metrics/**'
       - 'powertools-parameters/**'
       - 'powertools-serialization/**'
       - 'powertools-sqs/**'
-      - 'powertools-test-suite/**'
       - 'powertools-tracing/**'
       - 'powertools-validation/**'
       - 'examples/**'
@@ -73,7 +69,7 @@
         run: mvn -B install --file pom.xml
       - name: Build Gradle Example - Java
         if: ${{ matrix.java == '8' }} # Gradle example can only be built on Java 8
-        working-directory: examples/powertools-examples-core/gradle
+        working-directory: examples/powertools-examples-core-utilities/gradle
         run: ./gradlew build
       - name: Build Gradle Example - Kotlin
         if: ${{ matrix.java == '8' }} # Gradle example can only be built on Java 8
@@ -89,7 +85,7 @@
           role-to-assume: ${{ secrets.AWS_ROLE_ARN_TO_ASSUME }}
           aws-region: ${{ env.AWS_REGION }}
       - name: Terraform validate
-        working-directory: examples/powertools-examples-core/terraform
+        working-directory: examples/powertools-examples-core-utilities/terraform
         if: ${{ matrix.java == '11' }}
         run: |
           terraform -version
@@ -100,17 +96,12 @@
         if: ${{ matrix.java == '11' }}
         uses: terraform-linters/setup-tflint@a5a1af8c6551fb10c53f1cd4ba62359f1973746f # v3.1.1
       - name: Terraform lint
-        working-directory: examples/powertools-examples-core/terraform
+        working-directory: examples/powertools-examples-core-utilities/terraform
         if: ${{ matrix.java == '11' }}
         run: |
-<<<<<<< HEAD
-          cd examples/powertools-examples-core-utilities/gradle
-          ./gradlew build
-=======
           tflint --version
           tflint --init
           tflint -f compact
->>>>>>> 5f26c768
       - name: Upload coverage to Codecov
         uses: codecov/codecov-action@d9f34f8cd5cb3b3eb79b3e4b5dae3a16df499a70 # v3.1.1
         if: ${{ matrix.java == '11' }} # publish results once

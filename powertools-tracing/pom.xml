--- conflicted
+++ resolved
@@ -79,7 +79,6 @@
             <scope>test</scope>
         </dependency>
         <dependency>
-<<<<<<< HEAD
             <groupId>org.mockito</groupId>
             <artifactId>mockito-core</artifactId>
             <scope>test</scope>
@@ -87,10 +86,10 @@
         <dependency>
             <groupId>org.slf4j</groupId>
             <artifactId>slf4j-simple</artifactId>
-=======
+            <scope>test</scope>
+        </dependency>
             <groupId>org.junit-pioneer</groupId>
             <artifactId>junit-pioneer</artifactId>
->>>>>>> 97e7c490
             <scope>test</scope>
         </dependency>
         <dependency>

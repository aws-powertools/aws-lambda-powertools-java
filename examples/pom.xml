--- conflicted
+++ resolved
@@ -29,13 +29,9 @@
     </description>
 
     <modules>
-<<<<<<< HEAD
-        <module>powertools-examples-core-utilities</module>
-=======
-        <module>powertools-examples-core/sam</module>
-        <module>powertools-examples-core/cdk/app</module>
-        <module>powertools-examples-core/cdk/infra</module>
->>>>>>> 69eafe62
+        <module>powertools-examples-core-utilities/sam</module>
+        <module>powertools-examples-core-utilities/cdk/app</module>
+        <module>powertools-examples-core-utilities/cdk/infra</module>
         <module>powertools-examples-idempotency</module>
         <module>powertools-examples-parameters</module>
         <module>powertools-examples-serialization</module>

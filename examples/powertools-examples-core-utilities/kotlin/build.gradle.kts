--- conflicted
+++ resolved
@@ -21,19 +21,6 @@
     implementation("org.jetbrains.kotlin:kotlin-stdlib-jdk8")
 }
 
-<<<<<<< HEAD
-tasks.compileKotlin {
-    kotlinOptions {
-        jvmTarget = "1.8"
-    }
-}
-
-// If using JDK 11 or higher, use the following instead:
-//kotlin {
-//    jvmToolchain(11)
-//}
-=======
 kotlin {
     jvmToolchain(11)
-}
->>>>>>> 00d04c3b
+}
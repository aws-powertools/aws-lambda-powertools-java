--- conflicted
+++ resolved
@@ -1,27 +1,21 @@
 # Powertools for AWS Lambda (Java) - Core Utilities Example
 
-This project demonstrates the Lambda for Powertools Java module - including
+This project demonstrates the Lambda for Powertools Java module - including 
 [logging](https://docs.powertools.aws.dev/lambda/java/core/logging/),
 [tracing](https://docs.powertools.aws.dev/lambda/java/core/tracing/), and
 [metrics](https://docs.powertools.aws.dev/lambda/java/core/metrics/).
 
 The example application is the same, and you can now also use Kotlin!
 
-<<<<<<< HEAD
 ## Java
-=======
 * [AWS SAM](sam/) 
 * [AWS CDK](cdk/)
 * [Serverless framework](serverless/)
 * [Terraform](terraform/)
->>>>>>> 34fc20eb
 
-- [CDK](cdk/)
-- [Gradle](gradle/)
-- [SAM](sam/)
-- [Serverless](serverless/)
+We also provide an example showing the integration of SAM, Powertools, and Gradle:
 
-Example application consists of the following files:
+* [AWS SAM with a Gradle build](gradle/)
 
 - App.java - Code for the application's Lambda function.
 - AppTests.java - Unit tests for the application code.

--- conflicted
+++ resolved
@@ -3,13 +3,8 @@
     <modelVersion>4.0.0</modelVersion>
 
     <groupId>software.amazon.lambda.examples</groupId>
-<<<<<<< HEAD
     <version>2.0.0-SNAPSHOT</version>
     <artifactId>powertools-examples-core</artifactId>
-=======
-    <version>1.18.0-SNAPSHOT</version>
-    <artifactId>powertools-examples-core-sam</artifactId>
->>>>>>> 07c31d3e
     <packaging>jar</packaging>
     
     <name>Powertools for AWS Lambda (Java) library Examples - Core</name>

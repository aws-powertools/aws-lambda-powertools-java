--- conflicted
+++ resolved
@@ -2,11 +2,7 @@
          xsi:schemaLocation="http://maven.apache.org/POM/4.0.0 http://maven.apache.org/maven-v4_0_0.xsd">
     <modelVersion>4.0.0</modelVersion>
     <groupId>software.amazon.lambda.examples</groupId>
-<<<<<<< HEAD
     <version>2.0.0-SNAPSHOT</version>
-=======
-    <version>1.18.0-SNAPSHOT</version>
->>>>>>> 897f7e9a
     <artifactId>powertools-examples-parameters</artifactId>
     <packaging>jar</packaging>
     <name>Powertools for AWS Lambda (Java) library Examples - Parameters</name>
@@ -14,10 +10,6 @@
     <properties>
         <maven.compiler.source>1.8</maven.compiler.source>
         <maven.compiler.target>1.8</maven.compiler.target>
-<<<<<<< HEAD
-        <aspectj.version>1.9.20</aspectj.version>
-=======
->>>>>>> 897f7e9a
     </properties>
 
     <dependencies>
@@ -69,46 +61,6 @@
     </dependencies>
 
     <build>
-<<<<<<< HEAD
-      <plugins>
-          <plugin>
-              <groupId>org.apache.maven.plugins</groupId>
-              <artifactId>maven-surefire-plugin</artifactId>
-              <!-- JUnit 5 requires Surefire version 3.1.0 or higher -->
-              <version>3.1.2</version>
-          </plugin>
-        <plugin>
-             <groupId>dev.aspectj</groupId>
-             <artifactId>aspectj-maven-plugin</artifactId>
-             <version>1.13.1</version>
-             <configuration>
-                 <source>${maven.compiler.source}</source>
-                 <target>${maven.compiler.target}</target>
-                 <complianceLevel>${maven.compiler.target}</complianceLevel>
-                 <aspectLibraries>
-                     <aspectLibrary>
-                         <groupId>software.amazon.lambda</groupId>
-                         <artifactId>powertools-parameters</artifactId>
-                     </aspectLibrary>
-                 </aspectLibraries>
-             </configuration>
-             <executions>
-                 <execution>
-                     <goals>
-                         <goal>compile</goal>
-                     </goals>
-                 </execution>
-             </executions>
-            <dependencies>
-                <dependency>
-                    <groupId>org.aspectj</groupId>
-                    <artifactId>aspectjtools</artifactId>
-                    <version>${aspectj.version}</version>
-                </dependency>
-            </dependencies>
-        </plugin>
-      </plugins>
-=======
         <plugins>
             <plugin>
                 <groupId>org.apache.maven.plugins</groupId>
@@ -148,7 +100,6 @@
                 </configuration>
             </plugin>
         </plugins>
->>>>>>> 897f7e9a
     </build>
     <profiles>
         <!-- Use a profile to enforce AspectJ version 1.9.7 if we are Java 1.8 otherwise we'll get class

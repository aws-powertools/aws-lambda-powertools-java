/*
 * Copyright 2023 Amazon.com, Inc. or its affiliates.
 * Licensed under the Apache License, Version 2.0 (the
 * "License"); you may not use this file except in compliance
 * with the License.  You may obtain a copy of the License at
 *     http://www.apache.org/licenses/LICENSE-2.0
 * Unless required by applicable law or agreed to in writing, software
 * distributed under the License is distributed on an "AS IS" BASIS,
 * WITHOUT WARRANTIES OR CONDITIONS OF ANY KIND, either express or implied.
 * See the License for the specific language governing permissions and
 * limitations under the License.
 *
 */

package software.amazon.lambda.powertools.logging.internal;

import static java.nio.charset.StandardCharsets.UTF_8;
import static java.util.Optional.empty;
import static java.util.Optional.ofNullable;
import static software.amazon.lambda.powertools.common.internal.LambdaHandlerProcessor.coldStartDone;
import static software.amazon.lambda.powertools.common.internal.LambdaHandlerProcessor.extractContext;
import static software.amazon.lambda.powertools.common.internal.LambdaHandlerProcessor.getXrayTraceId;
import static software.amazon.lambda.powertools.common.internal.LambdaHandlerProcessor.isColdStart;
import static software.amazon.lambda.powertools.common.internal.LambdaHandlerProcessor.isHandlerMethod;
import static software.amazon.lambda.powertools.common.internal.LambdaHandlerProcessor.placedOnRequestHandler;
import static software.amazon.lambda.powertools.common.internal.LambdaHandlerProcessor.placedOnStreamHandler;
import static software.amazon.lambda.powertools.common.internal.LambdaHandlerProcessor.serviceName;
import static software.amazon.lambda.powertools.logging.LoggingUtils.appendKey;
import static software.amazon.lambda.powertools.logging.LoggingUtils.appendKeys;
<<<<<<< HEAD
import static software.amazon.lambda.powertools.logging.internal.PowertoolsLoggedFields.FUNCTION_COLD_START;
import static software.amazon.lambda.powertools.logging.internal.PowertoolsLoggedFields.FUNCTION_TRACE_ID;
import static software.amazon.lambda.powertools.logging.internal.PowertoolsLoggedFields.SERVICE;
=======
import static software.amazon.lambda.powertools.logging.LoggingUtils.objectMapper;
import static software.amazon.lambda.powertools.logging.internal.LoggingConstants.LAMBDA_LOG_LEVEL;
>>>>>>> e7757c76

import com.amazonaws.services.lambda.runtime.Context;
import com.fasterxml.jackson.core.JsonProcessingException;
import com.fasterxml.jackson.databind.JsonNode;
<<<<<<< HEAD
import io.burt.jmespath.Expression;
=======

>>>>>>> e7757c76
import java.io.ByteArrayInputStream;
import java.io.ByteArrayOutputStream;
import java.io.IOException;
import java.io.InputStream;
import java.io.InputStreamReader;
import java.io.OutputStreamWriter;
import java.util.ArrayList;
import java.util.List;
import java.util.Map;
import java.util.Optional;
import java.util.Random;
<<<<<<< HEAD
import java.util.ServiceLoader;
=======

import org.apache.logging.log4j.Level;
import org.apache.logging.log4j.LogManager;
import org.apache.logging.log4j.Logger;
import org.apache.logging.log4j.ThreadContext;
import org.apache.logging.log4j.core.LoggerContext;
import org.apache.logging.log4j.core.config.Configurator;
import org.apache.logging.log4j.core.util.IOUtils;
>>>>>>> e7757c76
import org.aspectj.lang.ProceedingJoinPoint;
import org.aspectj.lang.annotation.Around;
import org.aspectj.lang.annotation.Aspect;
import org.aspectj.lang.annotation.DeclarePrecedence;
import org.aspectj.lang.annotation.Pointcut;
import org.slf4j.Logger;
import org.slf4j.LoggerFactory;
import org.slf4j.MDC;
import org.slf4j.event.Level;
import software.amazon.lambda.powertools.logging.Logging;
import software.amazon.lambda.powertools.logging.LoggingUtils;
import software.amazon.lambda.powertools.utilities.JsonConfig;


@Aspect
@DeclarePrecedence("*, software.amazon.lambda.powertools.logging.internal.LambdaLoggingAspect")
public final class LambdaLoggingAspect {
<<<<<<< HEAD
    private static final Logger LOG = LoggerFactory.getLogger(LambdaLoggingAspect.class);
    private static final Random SAMPLER = new Random();
    private static final String LOG_LEVEL = System.getenv("POWERTOOLS_LOG_LEVEL");
    private static final LoggingManager loggingManager;
=======
    private static final Logger LOG = LogManager.getLogger(LambdaLoggingAspect.class);
    private static final String POWERTOOLS_LOG_LEVEL = System.getenv("POWERTOOLS_LOG_LEVEL");

    private static final Random SAMPLER = new Random();
    private static final String SAMPLING_RATE = System.getenv("POWERTOOLS_LOGGER_SAMPLE_RATE");
    private static Boolean LOG_EVENT;
>>>>>>> e7757c76

    private static String LOG_EVENT = System.getenv("POWERTOOLS_LOGGER_LOG_EVENT"); /* not final for test purpose */
    public static String SAMPLING_RATE = System.getenv("POWERTOOLS_LOGGER_SAMPLE_RATE"); /* not final for test purpose */
    private static Level LEVEL_AT_INITIALISATION; /* not final for test purpose */

    static {
<<<<<<< HEAD
        loggingManager = getLoggingManagerFromServiceLoader();

        LEVEL_AT_INITIALISATION = loggingManager.getLogLevel(LOG);

        if (null != LOG_LEVEL) {
            resetLogLevels(Level.valueOf(LOG_LEVEL));
=======
        if (POWERTOOLS_LOG_LEVEL != null) {
            Level powertoolsLevel = Level.getLevel(POWERTOOLS_LOG_LEVEL);
            if (LAMBDA_LOG_LEVEL != null) {
                Level lambdaLevel = Level.getLevel(LAMBDA_LOG_LEVEL);
                if (powertoolsLevel.intLevel() > lambdaLevel.intLevel()) {
                    LOG.warn("Current log level ({}) does not match AWS Lambda Advanced Logging Controls minimum log level ({}). This can lead to data loss, consider adjusting them.",
                            POWERTOOLS_LOG_LEVEL, LAMBDA_LOG_LEVEL);
                }
            }
            resetLogLevels(powertoolsLevel);
        } else if (LAMBDA_LOG_LEVEL != null) {
            resetLogLevels(Level.getLevel(LAMBDA_LOG_LEVEL));
>>>>>>> e7757c76
        }
    }

<<<<<<< HEAD
    /**
     * Use {@link ServiceLoader} to lookup for a {@link LoggingManager}.
     * A file <i>software.amazon.lambda.powertools.logging.internal.LoggingManager</i> must be created in
     * <i>META-INF/services/</i> folder with the appropriate implementation of the {@link LoggingManager}
     *
     * @return an instance of {@link LoggingManager}
     * @throws IllegalStateException if no {@link LoggingManager} could be found
     */
    private static LoggingManager getLoggingManagerFromServiceLoader() {
        LoggingManager loggingManager;

        ServiceLoader<LoggingManager> loggingManagers = ServiceLoader.load(LoggingManager.class);
        List<LoggingManager> loggingManagerList = new ArrayList<>();
        for (LoggingManager lm : loggingManagers) {
            loggingManagerList.add(lm);
        }
        if (loggingManagerList.isEmpty()) {
            throw new IllegalStateException("No LoggingManager was found on the classpath, "
                    + "make sure to add either powertools-logging-log4j or powertools-logging-logback to your dependencies");
        } else if (loggingManagerList.size() > 1) {
            throw new IllegalStateException(
                    "Multiple LoggingManagers were found on the classpath: " + loggingManagerList
                            + ", make sure to have only one of powertools-logging-log4j OR powertools-logging-logback to your dependencies");
        } else {
            loggingManager = loggingManagerList.get(0);
        }
        return loggingManager;
=======
        LEVEL_AT_INITIALISATION = LOG.getLevel();

        String logEvent = System.getenv("POWERTOOLS_LOGGER_LOG_EVENT");
        if (logEvent != null) {
            LOG_EVENT = Boolean.parseBoolean(logEvent);
        } else {
            LOG_EVENT = false;
        }
>>>>>>> e7757c76
    }

    private static void resetLogLevels(Level logLevel) {
        loggingManager.resetLogLevel(logLevel);
    }

    @SuppressWarnings({"EmptyMethod"})
    @Pointcut("@annotation(logging)")
    public void callAt(Logging logging) {
    }

    /**
     * Main method of the aspect
     */
    @Around(value = "callAt(logging) && execution(@Logging * *.*(..))", argNames = "pjp,logging")
    public Object around(ProceedingJoinPoint pjp,
                         Logging logging) throws Throwable {
        Object[] proceedArgs = pjp.getArgs();

        setLogLevelBasedOnSamplingRate(pjp, logging);

        Context extractedContext = extractContext(pjp);

        if (null != extractedContext) {
            appendKeys(PowertoolsLoggedFields.setValuesFromLambdaContext(extractedContext));
            appendKey(FUNCTION_COLD_START.getName(), isColdStart() ? "true" : "false");
            appendKey(SERVICE.getName(), serviceName());
        }

        getXrayTraceId().ifPresent(xRayTraceId -> appendKey(FUNCTION_TRACE_ID.getName(), xRayTraceId));

<<<<<<< HEAD
        if (logging.logEvent() || "true".equals(LOG_EVENT)) {
=======
        // Check that the environment variable was enabled explicitly
        // Or that the handler was annotated with @Logging(logEvent = true)
        if (LOG_EVENT || logging.logEvent()) {
>>>>>>> e7757c76
            proceedArgs = logEvent(pjp);
        }

        if (!logging.correlationIdPath().isEmpty()) {
            proceedArgs = captureCorrelationId(logging.correlationIdPath(), pjp);
        }

        Object proceed = pjp.proceed(proceedArgs);

        if (logging.clearState()) {
            MDC.clear();
        }

        coldStartDone();
        return proceed;
    }

    private void setLogLevelBasedOnSamplingRate(final ProceedingJoinPoint pjp,
                                                final Logging logging) {
        double samplingRate = samplingRate(logging);

        if (isHandlerMethod(pjp)) {

            if (samplingRate < 0 || samplingRate > 1) {
                LOG.warn("Skipping sampling rate configuration because of invalid value. Sampling rate: {}",
                        samplingRate);
                return;
            }

            appendKey(PowertoolsLoggedFields.SAMPLING_RATE.getName(), String.valueOf(samplingRate));

            if (samplingRate == 0) {
                return;
            }

            float sample = SAMPLER.nextFloat();

            if (samplingRate > sample) {
                resetLogLevels(Level.DEBUG);

                LOG.debug("Changed log level to DEBUG based on Sampling configuration. "
                        + "Sampling Rate: {}, Sampler Value: {}.", samplingRate, sample);
            } else if (LEVEL_AT_INITIALISATION != loggingManager.getLogLevel(LOG)) {
                resetLogLevels(LEVEL_AT_INITIALISATION);
            }
        }
    }

    private double samplingRate(final Logging logging) {
        String sampleRate = SAMPLING_RATE;
        if (null != sampleRate) {
            try {
                return Double.parseDouble(sampleRate);
            } catch (NumberFormatException e) {
                LOG.warn("Skipping sampling rate on environment variable configuration because of invalid "
                        + "value. Sampling rate: {}", sampleRate);
            }
        }
        return logging.samplingRate();
    }

    private Object[] logEvent(final ProceedingJoinPoint pjp) {
        Object[] args = pjp.getArgs();

        if (placedOnRequestHandler(pjp)) {
            Logger log = logger(pjp);
            asJson(pjp, pjp.getArgs()[0])
                    .ifPresent(log::info);
        } else if (placedOnStreamHandler(pjp)) {
            args = logFromInputStream(pjp);
        }

        return args;
    }

    private Object[] captureCorrelationId(final String correlationIdPath,
                                          final ProceedingJoinPoint pjp) {
        Object[] args = pjp.getArgs();

        if (placedOnRequestHandler(pjp)) {
            Object arg = pjp.getArgs()[0];
            JsonNode jsonNode = JsonConfig.get().getObjectMapper().valueToTree(arg);

            setCorrelationIdFromNode(correlationIdPath, pjp, jsonNode);

            return args;
        } else if (placedOnStreamHandler(pjp)) {
            try {
                byte[] bytes = bytesFromInputStreamSafely((InputStream) pjp.getArgs()[0]);
                JsonNode jsonNode = JsonConfig.get().getObjectMapper().readTree(bytes);
                args[0] = new ByteArrayInputStream(bytes);

                setCorrelationIdFromNode(correlationIdPath, pjp, jsonNode);

                return args;
            } catch (IOException e) {
                Logger log = logger(pjp);
                log.warn("Failed to capture correlation id on event from supplied input stream.", e);
            }
        }

        return args;
    }

    private void setCorrelationIdFromNode(String correlationIdPath, ProceedingJoinPoint pjp, JsonNode jsonNode) {
        Expression<JsonNode> jmesExpression = JsonConfig.get().getJmesPath().compile(correlationIdPath);
        JsonNode node = jmesExpression.search(jsonNode);

        String asText = node.asText();
        if (null != asText && !asText.isEmpty()) {
            LoggingUtils.setCorrelationId(asText);
        } else {
            logger(pjp).warn("Unable to extract any correlation id. Is your function expecting supported event type?");
        }
    }

    private Object[] logFromInputStream(final ProceedingJoinPoint pjp) {
        Object[] args = pjp.getArgs();

        try {
            byte[] bytes = bytesFromInputStreamSafely((InputStream) pjp.getArgs()[0]);
            args[0] = new ByteArrayInputStream(bytes);
            Logger log = logger(pjp);

            asJson(pjp, JsonConfig.get().getObjectMapper().readValue(bytes, Map.class))
                    .ifPresent(log::info);

        } catch (IOException e) {
            Logger log = logger(pjp);
            log.warn("Failed to log event from supplied input stream.", e);
        }

        return args;
    }

    private byte[] bytesFromInputStreamSafely(final InputStream inputStream) throws IOException {
        try (ByteArrayOutputStream out = new ByteArrayOutputStream();
                InputStreamReader reader = new InputStreamReader(inputStream, UTF_8)) {
            OutputStreamWriter writer = new OutputStreamWriter(out, UTF_8);
            int n;
            char[] buffer = new char[4096];
            while (-1 != (n = reader.read(buffer))) {
                writer.write(buffer, 0, n);
            }
            writer.flush();
            return out.toByteArray();
        }
    }

    private Optional<String> asJson(final ProceedingJoinPoint pjp,
                                    final Object target) {
        try {
            return ofNullable(JsonConfig.get().getObjectMapper().writeValueAsString(target));
        } catch (JsonProcessingException e) {
            logger(pjp).error("Failed logging event of type {}", target.getClass(), e);
            return empty();
        }
    }

    private Logger logger(final ProceedingJoinPoint pjp) {
        return LoggerFactory.getLogger(pjp.getSignature().getDeclaringType());
    }
}<|MERGE_RESOLUTION|>--- conflicted
+++ resolved
@@ -27,23 +27,15 @@
 import static software.amazon.lambda.powertools.common.internal.LambdaHandlerProcessor.serviceName;
 import static software.amazon.lambda.powertools.logging.LoggingUtils.appendKey;
 import static software.amazon.lambda.powertools.logging.LoggingUtils.appendKeys;
-<<<<<<< HEAD
 import static software.amazon.lambda.powertools.logging.internal.PowertoolsLoggedFields.FUNCTION_COLD_START;
 import static software.amazon.lambda.powertools.logging.internal.PowertoolsLoggedFields.FUNCTION_TRACE_ID;
 import static software.amazon.lambda.powertools.logging.internal.PowertoolsLoggedFields.SERVICE;
-=======
-import static software.amazon.lambda.powertools.logging.LoggingUtils.objectMapper;
 import static software.amazon.lambda.powertools.logging.internal.LoggingConstants.LAMBDA_LOG_LEVEL;
->>>>>>> e7757c76
 
 import com.amazonaws.services.lambda.runtime.Context;
 import com.fasterxml.jackson.core.JsonProcessingException;
 import com.fasterxml.jackson.databind.JsonNode;
-<<<<<<< HEAD
 import io.burt.jmespath.Expression;
-=======
-
->>>>>>> e7757c76
 import java.io.ByteArrayInputStream;
 import java.io.ByteArrayOutputStream;
 import java.io.IOException;
@@ -51,22 +43,12 @@
 import java.io.InputStreamReader;
 import java.io.OutputStreamWriter;
 import java.util.ArrayList;
+import java.util.Arrays;
 import java.util.List;
 import java.util.Map;
 import java.util.Optional;
 import java.util.Random;
-<<<<<<< HEAD
 import java.util.ServiceLoader;
-=======
-
-import org.apache.logging.log4j.Level;
-import org.apache.logging.log4j.LogManager;
-import org.apache.logging.log4j.Logger;
-import org.apache.logging.log4j.ThreadContext;
-import org.apache.logging.log4j.core.LoggerContext;
-import org.apache.logging.log4j.core.config.Configurator;
-import org.apache.logging.log4j.core.util.IOUtils;
->>>>>>> e7757c76
 import org.aspectj.lang.ProceedingJoinPoint;
 import org.aspectj.lang.annotation.Around;
 import org.aspectj.lang.annotation.Aspect;
@@ -84,50 +66,50 @@
 @Aspect
 @DeclarePrecedence("*, software.amazon.lambda.powertools.logging.internal.LambdaLoggingAspect")
 public final class LambdaLoggingAspect {
-<<<<<<< HEAD
     private static final Logger LOG = LoggerFactory.getLogger(LambdaLoggingAspect.class);
+    private static final String POWERTOOLS_LOG_LEVEL = System.getenv("POWERTOOLS_LOG_LEVEL");
+
     private static final Random SAMPLER = new Random();
-    private static final String LOG_LEVEL = System.getenv("POWERTOOLS_LOG_LEVEL");
+    private static String SAMPLING_RATE = System.getenv("POWERTOOLS_LOGGER_SAMPLE_RATE"); /* not final for test purpose */
+
+    private static String LOG_EVENT = System.getenv("POWERTOOLS_LOGGER_LOG_EVENT"); /* not final for test purpose */
+
+    private static Level LEVEL_AT_INITIALISATION;
+
     private static final LoggingManager loggingManager;
-=======
-    private static final Logger LOG = LogManager.getLogger(LambdaLoggingAspect.class);
-    private static final String POWERTOOLS_LOG_LEVEL = System.getenv("POWERTOOLS_LOG_LEVEL");
-
-    private static final Random SAMPLER = new Random();
-    private static final String SAMPLING_RATE = System.getenv("POWERTOOLS_LOGGER_SAMPLE_RATE");
-    private static Boolean LOG_EVENT;
->>>>>>> e7757c76
-
-    private static String LOG_EVENT = System.getenv("POWERTOOLS_LOGGER_LOG_EVENT"); /* not final for test purpose */
-    public static String SAMPLING_RATE = System.getenv("POWERTOOLS_LOGGER_SAMPLE_RATE"); /* not final for test purpose */
-    private static Level LEVEL_AT_INITIALISATION; /* not final for test purpose */
 
     static {
-<<<<<<< HEAD
         loggingManager = getLoggingManagerFromServiceLoader();
 
         LEVEL_AT_INITIALISATION = loggingManager.getLogLevel(LOG);
 
-        if (null != LOG_LEVEL) {
-            resetLogLevels(Level.valueOf(LOG_LEVEL));
-=======
         if (POWERTOOLS_LOG_LEVEL != null) {
-            Level powertoolsLevel = Level.getLevel(POWERTOOLS_LOG_LEVEL);
+            Level powertoolsLevel = getLevel(POWERTOOLS_LOG_LEVEL);
             if (LAMBDA_LOG_LEVEL != null) {
-                Level lambdaLevel = Level.getLevel(LAMBDA_LOG_LEVEL);
-                if (powertoolsLevel.intLevel() > lambdaLevel.intLevel()) {
+                Level lambdaLevel = getLevel(LAMBDA_LOG_LEVEL);
+                if (powertoolsLevel.toInt() < lambdaLevel.toInt()) {
                     LOG.warn("Current log level ({}) does not match AWS Lambda Advanced Logging Controls minimum log level ({}). This can lead to data loss, consider adjusting them.",
                             POWERTOOLS_LOG_LEVEL, LAMBDA_LOG_LEVEL);
                 }
             }
             resetLogLevels(powertoolsLevel);
         } else if (LAMBDA_LOG_LEVEL != null) {
-            resetLogLevels(Level.getLevel(LAMBDA_LOG_LEVEL));
->>>>>>> e7757c76
-        }
-    }
-
-<<<<<<< HEAD
+            resetLogLevels(getLevel(LAMBDA_LOG_LEVEL));
+        }
+    }
+
+    private static Level getLevel(String level) {
+        if (Arrays.stream(Level.values()).anyMatch(slf4jLevel -> slf4jLevel.name().equals(level))) {
+            return Level.valueOf(level);
+        } else {
+            if ("FATAL".equals(level)) {
+                return Level.ERROR;
+            }
+        }
+        // default to INFO if incorrect value
+        return Level.INFO;
+    }
+
     /**
      * Use {@link ServiceLoader} to lookup for a {@link LoggingManager}.
      * A file <i>software.amazon.lambda.powertools.logging.internal.LoggingManager</i> must be created in
@@ -146,25 +128,17 @@
         }
         if (loggingManagerList.isEmpty()) {
             throw new IllegalStateException("No LoggingManager was found on the classpath, "
-                    + "make sure to add either powertools-logging-log4j or powertools-logging-logback to your dependencies");
+                    +
+                    "make sure to add either powertools-logging-log4j or powertools-logging-logback to your dependencies");
         } else if (loggingManagerList.size() > 1) {
             throw new IllegalStateException(
                     "Multiple LoggingManagers were found on the classpath: " + loggingManagerList
-                            + ", make sure to have only one of powertools-logging-log4j OR powertools-logging-logback to your dependencies");
+                            +
+                            ", make sure to have only one of powertools-logging-log4j OR powertools-logging-logback to your dependencies");
         } else {
             loggingManager = loggingManagerList.get(0);
         }
         return loggingManager;
-=======
-        LEVEL_AT_INITIALISATION = LOG.getLevel();
-
-        String logEvent = System.getenv("POWERTOOLS_LOGGER_LOG_EVENT");
-        if (logEvent != null) {
-            LOG_EVENT = Boolean.parseBoolean(logEvent);
-        } else {
-            LOG_EVENT = false;
-        }
->>>>>>> e7757c76
     }
 
     private static void resetLogLevels(Level logLevel) {
@@ -196,13 +170,7 @@
 
         getXrayTraceId().ifPresent(xRayTraceId -> appendKey(FUNCTION_TRACE_ID.getName(), xRayTraceId));
 
-<<<<<<< HEAD
         if (logging.logEvent() || "true".equals(LOG_EVENT)) {
-=======
-        // Check that the environment variable was enabled explicitly
-        // Or that the handler was annotated with @Logging(logEvent = true)
-        if (LOG_EVENT || logging.logEvent()) {
->>>>>>> e7757c76
             proceedArgs = logEvent(pjp);
         }
 
